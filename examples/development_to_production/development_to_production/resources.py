--- conflicted
+++ resolved
@@ -83,15 +83,5 @@
         return 2
 
     @property
-<<<<<<< HEAD
-    def item_field_names(self):
-        return ["id", "type", "title", "by"]
-=======
     def item_field_names(self) -> Sequence[str]:
-        return ["id", "type", "title", "by"]
-
-
-@resource
-def stub_hn_client():
-    return StubHNClient()
->>>>>>> aa290b91
+        return ["id", "type", "title", "by"]